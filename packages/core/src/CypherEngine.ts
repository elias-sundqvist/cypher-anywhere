import { StorageAdapter, NodeRecord } from './storage/StorageAdapter';
import { parse, MatchReturnQuery, CreateQuery, MergeQuery, CypherAST } from './parser/CypherParser';

export interface CypherEngineOptions {
  adapter: StorageAdapter;
}

export class CypherEngine {
  private adapter: StorageAdapter;

  constructor(options: CypherEngineOptions) {
    this.adapter = options.adapter;
  }

  async *run(query: string): AsyncIterable<Record<string, unknown>> {
<<<<<<< HEAD
    const ast = parse(query) as CypherAST;
    switch (ast.type) {
      case 'MatchReturn': {
        const scan = this.adapter.scanNodes(ast.label ? { label: ast.label } : {});
        for await (const node of scan) {
          // filter by properties if provided
          if (ast.properties) {
            let ok = true;
            for (const [k, v] of Object.entries(ast.properties)) {
              if (node.properties[k] !== v) {
                ok = false;
                break;
              }
            }
            if (!ok) continue;
          }
          yield { [ast.variable]: node };
        }
        break;
      }
      case 'Create': {
        if (!this.adapter.createNode) {
          throw new Error('Adapter does not support CREATE');
        }
        const node = await this.adapter.createNode(ast.label ? [ast.label] : [], ast.properties ?? {});
        if (ast.returnVariable) {
          yield { [ast.variable]: node };
        }
        break;
      }
      case 'Merge': {
        if (!this.adapter.findNode || !this.adapter.createNode) {
          throw new Error('Adapter does not support MERGE');
        }
        let node = await this.adapter.findNode(ast.label ? [ast.label] : [], ast.properties ?? {});
        if (!node) {
          node = await this.adapter.createNode(ast.label ? [ast.label] : [], ast.properties ?? {});
        }
        if (ast.returnVariable) {
          yield { [ast.variable]: node };
        }
        break;
      }
      default:
        throw new Error('Query not supported in this MVP');
=======
    const trimmed = query.trim();

    // Very small pattern matcher for either MATCH (n) RETURN n
    // or MATCH (n:Label) RETURN n
    const match = trimmed.match(/^MATCH\s+\((\w+)(?::(\w+))?\)\s+RETURN\s+\1$/);

    if (match) {
      const [, variable, label] = match;
      const scanSpec = label ? { label } : undefined;
      for await (const node of this.adapter.scanNodes(scanSpec)) {
        yield { [variable]: node };
      }
      return;
>>>>>>> de1b8a12
    }

    throw new Error('Query not supported in this MVP');
  }
}<|MERGE_RESOLUTION|>--- conflicted
+++ resolved
@@ -13,7 +13,6 @@
   }
 
   async *run(query: string): AsyncIterable<Record<string, unknown>> {
-<<<<<<< HEAD
     const ast = parse(query) as CypherAST;
     switch (ast.type) {
       case 'MatchReturn': {
@@ -59,21 +58,6 @@
       }
       default:
         throw new Error('Query not supported in this MVP');
-=======
-    const trimmed = query.trim();
-
-    // Very small pattern matcher for either MATCH (n) RETURN n
-    // or MATCH (n:Label) RETURN n
-    const match = trimmed.match(/^MATCH\s+\((\w+)(?::(\w+))?\)\s+RETURN\s+\1$/);
-
-    if (match) {
-      const [, variable, label] = match;
-      const scanSpec = label ? { label } : undefined;
-      for await (const node of this.adapter.scanNodes(scanSpec)) {
-        yield { [variable]: node };
-      }
-      return;
->>>>>>> de1b8a12
     }
 
     throw new Error('Query not supported in this MVP');
